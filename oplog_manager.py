"""Tails the oplog of a shard and returns entries
"""

import os
import time
import json
import pymongo

from pymongo import Connection
from pymongo.errors import AutoReconnect
from bson.objectid import ObjectId
from bson.timestamp import Timestamp
from threading import Thread, Timer
from checkpoint import Checkpoint
from util import (bson_ts_to_long,
                  long_to_bson_ts,
		          retry_until_ok)



class OplogThread(Thread):
    """OplogThread gathers the updates for a single oplog. 
    """
    
    def __init__(self, primary_conn, mongos_address, oplog_coll, is_sharded,
     doc_manager, oplog_file, namespace_set):
        """Initialize the oplog thread.
        """
        super(OplogThread, self).__init__()
        self.primary_connection = primary_conn
        self.mongos_address = mongos_address
        self.oplog = oplog_coll
        self.is_sharded = is_sharded
        self.doc_manager = doc_manager
        self.running = False
        self.checkpoint = None
        self.oplog_file = oplog_file
        self.namespace_set = namespace_set 
        self.mongos_connection = Connection(mongos_address)
        
    def run(self):
        """Start the oplog worker.
        """
        self.running = True  
        
        if self.is_sharded is False:
            print 'handle later'
            return
              
        while self.running is True:    
            
            print 'in oplog thread for connection'
            print self.primary_connection   
            cursor = self.prepare_for_sync()
<<<<<<< HEAD
            if cursor == None or retry_until_ok(cursor.count) == 1:
                time.sleep(1)
=======
            if cursor == None or cursor.count() == 1:
                time.sleep(5)
>>>>>>> 12faab6b
                continue
            last_ts = None
            cursor_size = retry_until_ok(cursor.count)
            counter = 0
            #print 'cursor count is ' + str(cursor.count())
            try:
                for entry in cursor:
                    print 'cursor entry is'
                    print entry
                    operation = entry['op']
                
                    if operation == 'd':
                        #  doc_id = entry['o']['_id']
                        entry['_id'] = entry['o']['_id']
                        self.doc_manager.remove(entry)
                    
                    elif operation == 'i' or operation == 'u':
                        doc = self.retrieve_doc(entry)
                        print 'in insert area'
                    
                        if doc is not None:
                            doc['_ts'] = bson_ts_to_long(entry['ts'])
                            doc['ns'] = entry['ns']
                            print 'in main run method, inserting doc'
                            print doc
                            self.doc_manager.upsert(doc) 
                            print 'finished inserting document'
                            
                    #sometimes you see the document, but don't follow
                    #through and insert, and the timestamp gets written
                    #anyways
                    last_ts = entry['ts']
                    # counter = counter + 1
            except AutoReconnect:
                pass

            print 'finished try/except loop, might update timestamp'
            if last_ts is not None:                 #we actually processed docs
                self.checkpoint.commit_ts = last_ts
                print 'going to write config'
                self.write_config()
                
            time.sleep(2)   #for testing purposes
            
    
    
    def stop(self):
        """Stop this thread from managing the oplog.
        """
        self.running = False
            
            
    def retrieve_doc(self, entry):
        """Given the doc ID's, retrieve those documents from the mongos.
        """
        if (entry is None):
            return None

        namespace = entry['ns']
        if entry.has_key('o2'):
            doc_field = 'o2'
        else:
            doc_field = 'o'
        
        doc_id = entry[doc_field]['_id']
        print 'in retrieve doc'
        print doc_id 
	print entry
        db_name, coll_name = namespace.split('.',1)

        while True:
            try :
                coll = self.mongos_connection[db_name][coll_name]
               	print coll
               	doc = coll.find_one({'_id': doc_id})
                print 'found doc'
                print doc
                break
            except :
                time.sleep(1)
                continue

        return doc
        
    def manage_oplog_cursor_failure(self, timestamp):
        """Handles special cases when oplog is stale/rollback/etc
        """
        
        #entry = retry_until_ok(self.oplog.find_one, {'ts':timestamp})
        #print 'in manage_oplog_cursor_failure, entry is' 
        #print entry
        #if entry is None:
        less_doc = retry_until_ok(self.oplog.find_one, {'ts':{'$lt':timestamp}})
        print 'after less than doc search'
        print less_doc
        if less_doc:
            print 'triggering a rollback'
            timestamp = self.rollback()
                
        return timestamp
        
    
    def get_oplog_cursor(self, timestamp):
        """Move cursor to the proper place in the oplog. 
        """

        if timestamp == None:
            return None


        while (True):
            try:
                cursor = self.oplog.find({'ts': {'$gte': timestamp}}, tailable=True,
                                         await_data=True).sort('$natural', pymongo.ASCENDING)
                cursor_len = cursor.count()
                break
            except:
                pass

        if cursor_len == 1:     #means we are the end of the oplog
            return cursor
        elif cursor_len > 1:
            doc = cursor.next()
            if timestamp == doc['ts']:
                return cursor
            else:               #error condition
                print 'Bad timstamp. Recheck config file!'
                return None
        else:                    #rollback, we are past the last element in the oplog
            timestamp = self.rollback()
            print 'finished rollback'
            return self.get_oplog_cursor(timestamp)
        """ 
       ret = None
        
        if timestamp is None:
            return None
              
        cursor = self.oplog.find({'ts': {'$gte': timestamp}}, tailable=True,
        await_data=True).sort('$natural', pymongo.ASCENDING) 
        
        print str(self.oplog) + str(timestamp)
        print str(self.oplog) + 'past cursor'
        try: 
            # we should re-read the last committed document
            doc = cursor.next() 
           # print str(self.oplog) + doc
            if timestamp == doc['ts']: 
                print 'returning up to date cursor' 
                ret = cursor 
            else:
            	print str(self.oplog) + 'timestamp is ' + str(timestamp) 
                return None
        except:
            print str(self.oplog) + '  going to manage oplog failure'            
            entry = retry_until_ok(self.oplog.find_one, {'ts':timestamp})
            if entry is not None:
          	ret = cursor
            else:   
            	new_ts = self.manage_oplog_cursor_failure(timestamp)
            	if timestamp == new_ts:
                    ret = cursor
            	else:
                    ret = self.get_oplog_cursor(new_ts)
        return ret
        """
        
    def get_last_oplog_timestamp(self):
        """Return the timestamp of the latest entry in the oplog.
        """
        curr = self.oplog.find().sort('$natural',pymongo.DESCENDING).limit(1)
        if curr.count(with_limit_and_skip= True) == 0 :
            print 'returning none for last timestamp'
            return None
            
        return curr[0]['ts']
        
    #used here for testing, eventually we will use last_oplog_ts() + full_dump()
    def get_first_oplog_timestamp(self):
        """Return the timestamp of the first entry in the oplog.
        """
        curr = self.oplog.find().sort('$natural',pymongo.ASCENDING).limit(1)
        return curr[0]['ts']
        
    
    def dump_collection(self, timestamp):
        """Dumps collection into backend engine.
        
        This method is called when we're initializing the cursor and have no
        configs i.e. when we're starting for the first time.
        """
        if timestamp == None:
            return None
            
        for namespace in self.namespace_set:
            db, coll = namespace.split('.', 1)
            print 'getting target coll'
            target_coll = retry_until_ok(self.mongos_connection[db][coll], no_func=True)
            cursor = retry_until_ok(target_coll.find)
            print 'found docs'
            long_ts = bson_ts_to_long(timestamp)

            for doc in cursor:
                print 'in dump collection'
                print doc
                doc['ns'] = namespace
                doc['_ts'] = long_ts
                self.doc_manager.upsert(doc)
    
    def init_cursor(self):
        """Position the cursor appropriately.
        
        The cursor is set to either the beginning of the oplog, or wherever it was 
        last left off. 
        """
        timestamp = self.read_config()
        print 'in init cursor, finished reading config'
        
        if timestamp is None:
            print 'going to try getting last timestamp'
            timestamp = retry_until_ok(self.get_last_oplog_timestamp)
            print 'timestamp is '
            print timestamp
            self.dump_collection(timestamp)
            print 'finished dumping collection'
            
        self.checkpoint.commit_ts = timestamp
        if timestamp is not None:
            self.write_config()
        print 'going to get cursor from init cursor'
        cursor = self.get_oplog_cursor(timestamp)
        print 'done getting cursor, returning from init cursor'
        
        return cursor
            
        
    def prepare_for_sync(self):
        """ Initializes the cursor for the sync method. 
        """
        cursor = None
        last_commit = None

        if self.checkpoint is None:
            self.checkpoint = Checkpoint()
            print 'going to init cursor'
            cursor = self.init_cursor()
            print 'done with init cursor'
        else:
            last_commit = self.checkpoint.commit_ts
            print 'getting oplog cursor'
            print 'last commit is %s' % last_commit
            cursor = self.get_oplog_cursor(last_commit)
            
            if cursor is None:
                cursor = self.init_cursor()
                    
        return cursor
        
        
    def write_config(self):
        """
        Write the updated config to the config file. 
        
        This is done by duplicating the old config file, editing the relevant
        timestamp, and then copying the new config onto the old file. 
        """
        if self.oplog_file is None:
            return None

        try:
            os.rename(self.oplog_file, self.oplog_file + '~')  # temp file
            dest = open(self.oplog_file, 'w')
            source = open(self.oplog_file + '~', 'r')
        except:
            print 'could not open config file!'
            return None
            
        oplog_str = str(self.oplog.database.connection)
        print oplog_str

        timestamp = bson_ts_to_long(self.checkpoint.commit_ts)
        json_str = json.dumps([oplog_str, timestamp])
        dest.write(json_str) 
        print 'written json_str'
        for line in source:
            print 'line in source is ' 
            print str(line)
            if oplog_str in line:
                continue                        # we've already updated
            else:
                dest.write(line)
  
        print 'finished all writing'
        source.close()
        dest.close()
        os.remove(self.oplog_file+'~')
        print 'exiting write_config'

    def read_config(self):
        """Read the config file for the relevant timestamp, if possible.
        """      
        config_file = self.oplog_file
        if config_file is None:
            print 'Need a config file!'
            return None
        
        source = open(self.oplog_file, 'r')
        try: 
            data = json.load(source)
        except:                                             # empty file
            return None
        
        oplog_str = str(self.oplog.database.connection)
        
        count = 0
        while (count < len(data)):
            if oplog_str in data[count]:                    #next line has time
                count = count + 1
                self.checkpoint.commit_ts = long_to_bson_ts(data[count])
                break
            count = count + 2                               # skip to next set
            
        return self.checkpoint.commit_ts
        
    
    def rollback(self):
        """Rollback backend engine to consistent state. 
        
        The strategy is to find the latest timestamp in the backend and 
        the largest timestamp in the oplog less than the latest backend
        timestamp. This defines the rollback window and we just roll these
        back until the oplog and backend are in consistent states. 
        """
        self.doc_manager.commit()
        last_inserted_doc = self.doc_manager.get_last_doc()
        
        if last_inserted_doc is None:
            return None

        backend_ts = long_to_bson_ts(last_inserted_doc['_ts'])
        last_oplog_entry = self.oplog.find_one({ 'ts': { '$lt':backend_ts} }, 
        sort= [('$natural',pymongo.DESCENDING)])
        
        if last_oplog_entry is None:
            return None
            
        rollback_cutoff_ts = last_oplog_entry['ts']
        start_ts = bson_ts_to_long(rollback_cutoff_ts)
        end_ts = last_inserted_doc['_ts']    
        
        docs_to_rollback = self.doc_manager.search(start_ts, end_ts)   
        
        print 'start_ts is ' + str(start_ts)
        print 'end_ts is ' + str(end_ts)
        
        rollback_set = {}
        for doc in docs_to_rollback:
            print doc
       	    ns = doc['ns']
            if rollback_set.has_key(ns):
                rollback_set[ns].append(doc)
            else:
                rollback_set[ns] = [doc]
                
        for namespace, doc_list in rollback_set.items():
            db, coll = namespace.split('.', 1)
            bson_obj_id_list = [ObjectId(doc['_id']) for doc in doc_list]
                
            to_update = retry_until_ok(self.mongos_connection[db][coll].find, {'_id': 
                {'$in': bson_obj_id_list}})
                    
            doc_hash = {}
            for doc in doc_list:
                doc_hash[ObjectId(doc['_id'])] = doc
                
            to_index = []
            print 'to_update count is '
            print to_update.count()

            try:
                for doc in to_update:
                    del doc_hash[doc['_id']]
                    to_index.append(doc)
            except:
                pass
                    
            #delete the inconsistent documents
            try:
                for doc in doc_hash.values():
                    self.doc_manager.remove(doc)
            except:
                pass
                        
            for doc in to_index:
                doc['_ts'] = bson_ts_to_long(rollback_cutoff_ts)
                doc['ns'] = namespace
                self.doc_manager.upsert(doc)
         
        return rollback_cutoff_ts
                       
                
            
            
            
            
            
            
            
            
            
            
            
            
        
        
        
        
        
    <|MERGE_RESOLUTION|>--- conflicted
+++ resolved
@@ -52,13 +52,9 @@
             print 'in oplog thread for connection'
             print self.primary_connection   
             cursor = self.prepare_for_sync()
-<<<<<<< HEAD
+
             if cursor == None or retry_until_ok(cursor.count) == 1:
                 time.sleep(1)
-=======
-            if cursor == None or cursor.count() == 1:
-                time.sleep(5)
->>>>>>> 12faab6b
                 continue
             last_ts = None
             cursor_size = retry_until_ok(cursor.count)

import time
import unittest
import os
from setup_cluster import killMongoProc, startMongoProc, start_cluster 
from pymongo import Connection
from os import path
from threading import Timer
from doc_manager import DocManager
from pysolr import Solr
from mongo_internal import Daemon


""" Global path variables
"""    
PORTS_ONE = {"PRIMARY":"27117", "SECONDARY":"27118", "ARBITER":"27119", 
    "CONFIG":"27220", "MONGOS":"27217"}
s = Solr('http://localhost:8080/solr')
d = Daemon('localhost:' + PORTS_ONE["MONGOS"], 
			'config.txt', 'http://localhost:8080/solr', ['test.test'], '_id', None)
conn = None
NUMBER_OF_DOCS = 10

class TestSynchronizer(unittest.TestCase):

    def runTest(self):
        unittest.TestCase.__init__(self)
    
    def setUp(self):
        conn['test']['test'].remove(safe = True)
        while (len(s.search('*:*')) != 0):
            time.sleep(1) 
    
    def test_shard_length (self):
        self.assertEqual(len(d.shard_set), 1)
        print 'PASSED TEST SHARD LENGTH'

    def test_initial (self):
        #test search + initial clear
        while (True):
            try:
                conn['test']['test'].remove(safe = True)
                break
            except:
                continue
        
        s.delete(q = '*:*')
        self.assertEqual (conn['test']['test'].find().count(), 0)
        self.assertEqual (len(s.search('*:*')), 0)
        print 'PASSED TEST INITIAL'
            
    def test_insert(self):
        #test insert
        conn['test']['test'].insert ( {'name':'paulie'}, safe=True )
        while (len(s.search('*:*')) == 0):
            time.sleep(1)
        a = s.search('paulie')
        self.assertEqual (len(a), 1)
        b = conn['test']['test'].find_one()
        for it in a:
            self.assertEqual (it['_id'], str(b['_id']))
            self.assertEqual (it['name'], b['name'])
        print 'PASSED TEST INSERT'

    def test_remove (self):
        #test remove
        conn['test']['test'].remove({'name':'paulie'}, safe=True)
        while (len(s.search('*:*')) == 1):
            time.sleep(1)
        a = s.search('paulie')
        self.assertEqual (len(a), 0)
        print 'PASSED TEST REMOVE'
    
    def test_rollback(self):
        #test rollback
        primary_conn = Connection('localhost', int(PORTS_ONE['PRIMARY']))

        conn['test']['test'].insert({'name': 'paul'}, safe=True)
        while conn['test']['test'].find({'name': 'paul'}).count() != 1:
            time.sleep(1)
                 
        killMongoProc('localhost', PORTS_ONE['PRIMARY'])

        new_primary_conn = Connection('localhost', int(PORTS_ONE['SECONDARY']))
    
        while new_primary_conn['admin'].command("isMaster")['ismaster'] is False:
            time.sleep(1)
        time.sleep(5)
        while True:
            try:
                a = conn['test']['test'].insert({'name': 'pauline'}, safe=True)
                break
            except: 
                time.sleep(1)
                continue
        while (len(s.search('*:*')) != 2):
            time.sleep(1)
        a = s.search('pauline')
        b = conn['test']['test'].find_one({'name':'pauline'})
        self.assertEqual (len(a), 1)
        for it in a:
            self.assertEqual (it['_id'], str(b['_id']))
        killMongoProc('localhost', PORTS_ONE['SECONDARY'])

        startMongoProc(PORTS_ONE['PRIMARY'], "demo-repl", "/replset1a", "/replset1a.log", None)
        while primary_conn['admin'].command("isMaster")['ismaster'] is False:
            time.sleep(1)
        
        startMongoProc(PORTS_ONE['SECONDARY'], "demo-repl", "/replset1b", "/replset1b.log", None)

        time.sleep(2)
        a = s.search('pauline')
        self.assertEqual (len(a), 0)
        a = s.search('paul')
        self.assertEqual (len(a), 1)
        conn['test']['test'].remove()
        print 'PASSED TEST ROLLBACK'
        
    def test_stress(self):
        #stress test
        #os.system('rm config.txt; touch config.txt')
        for i in range(0, NUMBER_OF_DOCS):
            conn['test']['test'].insert({'name': 'Paul '+str(i)})
        time.sleep(5)
        while len(s.search('*:*', rows=NUMBER_OF_DOCS)) != NUMBER_OF_DOCS:
            time.sleep(5)
       # conn['test']['test'].create_index('name')
        for i in range(0, NUMBER_OF_DOCS):
            a = s.search('Paul ' + str(i))
            b = conn['test']['test'].find_one({'name': 'Paul ' + str(i)})
            for it in a:
                self.assertEqual (it['_id'], it['_id']) 
        print 'PASSED TEST STRESS'
                   
    
    def test_stressed_rollback(self):
        #test stressed rollback
        conn['test']['test'].remove()
        while len(s.search('*:*', rows = NUMBER_OF_DOCS)) != 0:
            time.sleep(1)
        for i in range(0, NUMBER_OF_DOCS):
            conn['test']['test'].insert({'name': 'Paul '+str(i)})
    
        while len(s.search('*:*', rows = NUMBER_OF_DOCS)) != NUMBER_OF_DOCS:
            time.sleep(1)
        primary_conn = Connection('localhost', int(PORTS_ONE['PRIMARY']))
        killMongoProc('localhost', PORTS_ONE['PRIMARY'])
         
        new_primary_conn = Connection('localhost', int(PORTS_ONE['SECONDARY']))
        
        while new_primary_conn['admin'].command("isMaster")['ismaster'] is False:
            time.sleep(1)
        time.sleep(5)
        count = 0
        for i in range(0, NUMBER_OF_DOCS):
            try:
                conn['test']['test'].insert({'name': 'Pauline ' + str(i)}, safe=True)
                count += 1
            except: 
                time.sleep(1)
                i -= 1
                continue
        while (len(s.search('*:*', rows = NUMBER_OF_DOCS*2)) != NUMBER_OF_DOCS + count):
            time.sleep(1)
        a = s.search('Pauline', rows = NUMBER_OF_DOCS*2, sort='_id asc')
        self.assertEqual (len(a), count)
        for it in a:
            b = conn['test']['test'].find_one({'name': it['name']})
            self.assertEqual (it['_id'], str(b['_id']))
    
<<<<<<< HEAD
		while len(s.search('*:*', rows = NUMBER_OF_DOCS)) != NUMBER_OF_DOCS:
			time.sleep(1)
		primary_conn = Connection('localhost', int(PORTS_ONE['PRIMARY']))
		killMongoProc('localhost', PORTS_ONE['PRIMARY'])
		 
		new_primary_conn = Connection('localhost', int(PORTS_ONE['SECONDARY']))
		
		while new_primary_conn['admin'].command("isMaster")['ismaster'] is False:
			time.sleep(1)
		time.sleep(5)
		for i in range(0, NUMBER_OF_DOCS):
			try:
				conn['test']['test'].insert({'name': 'Pauline ' + str(i)}, safe=True)
			except: 
				time.sleep(1)
				i -= 1
				continue
		while (len(s.search('*:*', rows = NUMBER_OF_DOCS*2)) != NUMBER_OF_DOCS*2):
			time.sleep(1)
		a = s.search('Pauline', rows = NUMBER_OF_DOCS*2, sort='_id asc')
		self.assertEqual (len(a), NUMBER_OF_DOCS)
		i = 0
		for it in a:
			b = conn['test']['test'].find_one({'name': 'Pauline ' + str(i)})
			i += 1
			self.assertEqual (it['_id'], str(b['_id']))
	
		killMongoProc('localhost', PORTS_ONE['SECONDARY'])
		 
		startMongoProc(PORTS_ONE['PRIMARY'], "demo-repl", "/replset1a", "/replset1a.log", None)
		while primary_conn['admin'].command("isMaster")['ismaster'] is False:
			time.sleep(1)
			
		startMongoProc(PORTS_ONE['SECONDARY'], "demo-repl", "/replset1b", "/replset1b.log", None)
		
		while (len( s.search('Pauline', rows = NUMBER_OF_DOCS*2)) != 0):
			time.sleep(15)
		a = s.search('Pauline', rows = NUMBER_OF_DOCS*2)
		self.assertEqual (len(a), 0)
		a = s.search('Paul', rows = NUMBER_OF_DOCS*2)
		self.assertEqual (len(a), NUMBER_OF_DOCS)
		print 'PASSED TEST STRESSED ROLBACK'
		
		
=======
        killMongoProc('localhost', PORTS_ONE['SECONDARY'])
         
        startMongoProc(PORTS_ONE['PRIMARY'], "demo-repl", "/replset1a", "/replset1a.log", None)
        while primary_conn['admin'].command("isMaster")['ismaster'] is False:
            time.sleep(1)
            
        startMongoProc(PORTS_ONE['SECONDARY'], "demo-repl", "/replset1b", "/replset1b.log", None)
        
        while (len( s.search('Pauline', rows = NUMBER_OF_DOCS*2)) != 0):
            time.sleep(15)
        a = s.search('Pauline', rows = NUMBER_OF_DOCS*2)
        self.assertEqual (len(a), 0)
        a = s.search('Paul', rows = NUMBER_OF_DOCS*2)
        self.assertEqual (len(a), NUMBER_OF_DOCS)
        print 'PASSED TEST STRESSED ROLBACK'
        
        
>>>>>>> 85d5237a
def abort_test(self):
        print 'test failed'
        sys.exit(1)
                
if __name__ == '__main__':
    os.system('rm config.txt; touch config.txt')
    s.delete(q = '*:*')
    start_cluster()
    conn = Connection('localhost:' + PORTS_ONE['MONGOS'])
    t = Timer(60, abort_test)
    t.start()
    d.start()
    while len(d.shard_set) == 0:
        pass
	t.cancel()
	unittest.main()
	d.join()<|MERGE_RESOLUTION|>--- conflicted
+++ resolved
@@ -15,8 +15,7 @@
 PORTS_ONE = {"PRIMARY":"27117", "SECONDARY":"27118", "ARBITER":"27119", 
     "CONFIG":"27220", "MONGOS":"27217"}
 s = Solr('http://localhost:8080/solr')
-d = Daemon('localhost:' + PORTS_ONE["MONGOS"], 
-			'config.txt', 'http://localhost:8080/solr', ['test.test'], '_id', None)
+d = None 
 conn = None
 NUMBER_OF_DOCS = 10
 
@@ -134,6 +133,7 @@
     
     def test_stressed_rollback(self):
         #test stressed rollback
+        
         conn['test']['test'].remove()
         while len(s.search('*:*', rows = NUMBER_OF_DOCS)) != 0:
             time.sleep(1)
@@ -167,52 +167,33 @@
             b = conn['test']['test'].find_one({'name': it['name']})
             self.assertEqual (it['_id'], str(b['_id']))
     
-<<<<<<< HEAD
-		while len(s.search('*:*', rows = NUMBER_OF_DOCS)) != NUMBER_OF_DOCS:
-			time.sleep(1)
-		primary_conn = Connection('localhost', int(PORTS_ONE['PRIMARY']))
-		killMongoProc('localhost', PORTS_ONE['PRIMARY'])
-		 
-		new_primary_conn = Connection('localhost', int(PORTS_ONE['SECONDARY']))
-		
-		while new_primary_conn['admin'].command("isMaster")['ismaster'] is False:
-			time.sleep(1)
-		time.sleep(5)
-		for i in range(0, NUMBER_OF_DOCS):
-			try:
-				conn['test']['test'].insert({'name': 'Pauline ' + str(i)}, safe=True)
-			except: 
-				time.sleep(1)
-				i -= 1
-				continue
-		while (len(s.search('*:*', rows = NUMBER_OF_DOCS*2)) != NUMBER_OF_DOCS*2):
-			time.sleep(1)
-		a = s.search('Pauline', rows = NUMBER_OF_DOCS*2, sort='_id asc')
-		self.assertEqual (len(a), NUMBER_OF_DOCS)
-		i = 0
-		for it in a:
-			b = conn['test']['test'].find_one({'name': 'Pauline ' + str(i)})
-			i += 1
-			self.assertEqual (it['_id'], str(b['_id']))
-	
-		killMongoProc('localhost', PORTS_ONE['SECONDARY'])
-		 
-		startMongoProc(PORTS_ONE['PRIMARY'], "demo-repl", "/replset1a", "/replset1a.log", None)
-		while primary_conn['admin'].command("isMaster")['ismaster'] is False:
-			time.sleep(1)
-			
-		startMongoProc(PORTS_ONE['SECONDARY'], "demo-repl", "/replset1b", "/replset1b.log", None)
-		
-		while (len( s.search('Pauline', rows = NUMBER_OF_DOCS*2)) != 0):
-			time.sleep(15)
-		a = s.search('Pauline', rows = NUMBER_OF_DOCS*2)
-		self.assertEqual (len(a), 0)
-		a = s.search('Paul', rows = NUMBER_OF_DOCS*2)
-		self.assertEqual (len(a), NUMBER_OF_DOCS)
-		print 'PASSED TEST STRESSED ROLBACK'
-		
-		
-=======
+	while len(s.search('*:*', rows = NUMBER_OF_DOCS)) != NUMBER_OF_DOCS:
+    	    time.sleep(1)
+        primary_conn = Connection('localhost', int(PORTS_ONE['PRIMARY']))
+        killMongoProc('localhost', PORTS_ONE['PRIMARY'])
+         
+        new_primary_conn = Connection('localhost', int(PORTS_ONE['SECONDARY']))
+        
+        while new_primary_conn['admin'].command("isMaster")['ismaster'] is False:
+            time.sleep(1)
+        time.sleep(5)
+        for i in range(0, NUMBER_OF_DOCS):
+            try:
+                conn['test']['test'].insert({'name': 'Pauline ' + str(i)}, safe=True)
+            except: 
+                time.sleep(1)
+                i -= 1
+                continue
+        while (len(s.search('*:*', rows = NUMBER_OF_DOCS*2)) != NUMBER_OF_DOCS*2):
+            time.sleep(1)
+        a = s.search('Pauline', rows = NUMBER_OF_DOCS*2, sort='_id asc')
+        self.assertEqual (len(a), NUMBER_OF_DOCS)
+        i = 0
+        for it in a:
+            b = conn['test']['test'].find_one({'name': 'Pauline ' + str(i)})
+            i += 1
+            self.assertEqual (it['_id'], str(b['_id']))
+        
         killMongoProc('localhost', PORTS_ONE['SECONDARY'])
          
         startMongoProc(PORTS_ONE['PRIMARY'], "demo-repl", "/replset1a", "/replset1a.log", None)
@@ -228,9 +209,7 @@
         a = s.search('Paul', rows = NUMBER_OF_DOCS*2)
         self.assertEqual (len(a), NUMBER_OF_DOCS)
         print 'PASSED TEST STRESSED ROLBACK'
-        
-        
->>>>>>> 85d5237a
+		
 def abort_test(self):
         print 'test failed'
         sys.exit(1)
@@ -240,11 +219,12 @@
     s.delete(q = '*:*')
     start_cluster()
     conn = Connection('localhost:' + PORTS_ONE['MONGOS'])
+    d = Daemon('localhost:' + PORTS_ONE["MONGOS"], 'config.txt', 'http://localhost:8080/solr', ['test.test'], '_id', None)
     t = Timer(60, abort_test)
     t.start()
     d.start()
     while len(d.shard_set) == 0:
         pass
-	t.cancel()
-	unittest.main()
-	d.join()+    t.cancel()
+    unittest.main()
+    d.join()